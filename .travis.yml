services:
  - docker

language: ruby
sudo: false
cache:
  bundler: false
  directories:
    - sunspot/vendor/bundle
    - sunspot_solr/vendor/bundle
    - sunspot_rails/vendor/bundle

before_install:
  - gem install rubygems-update -v 2.7.8
  - update_rubygems
  - gem install bundler -v 1.17.3

rvm:
  # - 1.9.3
  # - 2.0.0
  - 2.1.0
<<<<<<< HEAD
  - 2.3.8
  - 2.4.5
  - 2.5.1
  # - 2.6.0
=======
  - 2.3.4
  - 2.4.3
  - 2.5.0
>>>>>>> ba663976
  - ruby-head
  # - rbx-2.0
  # - jruby

env:
  - GEM=sunspot UPDATE_FORMAT=xml
  - GEM=sunspot UPDATE_FORMAT=json
  - GEM=sunspot_rails
  - GEM=sunspot_solr
  - SOLR_MODE=cloud GEM=sunspot_rails

matrix:
  allow_failures:
    - rvm: ruby-head
<<<<<<< HEAD
    - env: SOLR_MODE=cloud GEM=sunspot_rails
=======

before_install:
  #  https://docs.travis-ci.com/user/languages/ruby/#bundler-20
  - gem uninstall -v '>= 2' -i $(rvm gemdir)@global -ax bundler || true
  - gem install bundler -v '< 2'
>>>>>>> ba663976

script:
  - ci/travis.sh<|MERGE_RESOLUTION|>--- conflicted
+++ resolved
@@ -19,16 +19,9 @@
   # - 1.9.3
   # - 2.0.0
   - 2.1.0
-<<<<<<< HEAD
-  - 2.3.8
-  - 2.4.5
-  - 2.5.1
-  # - 2.6.0
-=======
   - 2.3.4
   - 2.4.3
   - 2.5.0
->>>>>>> ba663976
   - ruby-head
   # - rbx-2.0
   # - jruby
@@ -43,15 +36,12 @@
 matrix:
   allow_failures:
     - rvm: ruby-head
-<<<<<<< HEAD
     - env: SOLR_MODE=cloud GEM=sunspot_rails
-=======
 
 before_install:
   #  https://docs.travis-ci.com/user/languages/ruby/#bundler-20
   - gem uninstall -v '>= 2' -i $(rvm gemdir)@global -ax bundler || true
   - gem install bundler -v '< 2'
->>>>>>> ba663976
 
 script:
   - ci/travis.sh