require File.join(File.dirname(__FILE__), 'spec_helper')

describe 'Search' do
  it 'should search by keywords from DSL' do
    session.search Post do
      keywords 'keyword search'
    end
    connection.should have_last_search_with(:q => '(keyword search) AND (type:Post)')
  end

  it 'should search by keywords from options' do
    session.search Post, :keywords => 'keyword search'
    connection.should have_last_search_with(:q => '(keyword search) AND (type:Post)')
  end

  it 'should scope by exact match with a string from DSL' do
    session.search Post do
      with :title, 'My Pet Post'
    end
    connection.should have_last_search_with(:fq => ['title_s:My\ Pet\ Post'])
  end

  it 'should scope by exact match with a string from options' do
    session.search Post, :conditions => { :title => 'My Pet Post' }
    connection.should have_last_search_with(:fq => ['title_s:My\ Pet\ Post'])
  end

  it 'should ignore nonexistant fields in hash scope' do
    session.search Post, :conditions => { :bogus => 'Field' }
    connection.should_not have_last_search_with(:fq)
  end

  it 'should scope by exact match with time' do
    time = Time.parse('1983-07-08 05:00:00 -0400')
    session.search Post do
      with :published_at, time
    end
    connection.should have_last_search_with(:fq => ['published_at_d:1983\-07\-08T09\:00\:00Z'])
  end
  
  it 'should scope by exact match with boolean' do
    session.search Post do
      with :featured, false
    end
    connection.should have_last_search_with(:fq => ['featured_b:false'])
  end

  it 'should scope by less than match with float' do
    session.search Post do
      with(:average_rating).less_than 3.0
    end
    connection.should have_last_search_with(:fq => ['average_rating_f:[* TO 3\.0]'])
  end

  it 'should scope by greater than match with float' do
    session.search Post do
      with(:average_rating).greater_than 3.0
    end
    connection.should have_last_search_with(:fq => ['average_rating_f:[3\.0 TO *]'])
  end

  it 'should scope by between match with float' do
    session.search Post do
      with(:average_rating).between 2.0..4.0
    end
    connection.should have_last_search_with(:fq => ['average_rating_f:[2\.0 TO 4\.0]'])
  end

  it 'should scope by any match with integer using DSL' do
    session.search Post do
      with(:category_ids).any_of [2, 7, 12]
    end
    connection.should have_last_search_with(:fq => ['category_ids_im:(2 OR 7 OR 12)'])
  end

  it 'should scope by any match with integer using options' do
    session.search Post, :conditions => { :category_ids => [2, 7, 12] }
    connection.should have_last_search_with(:fq => ['category_ids_im:(2 OR 7 OR 12)'])
  end

  it 'should scope by all match with integer' do
    session.search Post do
      with(:category_ids).all_of [2, 7, 12]
    end
    connection.should have_last_search_with(:fq => ['category_ids_im:(2 AND 7 AND 12)'])
  end

  it 'should scope by not equal match with string' do
    session.search Post do
      without :title, 'Bad Post'
    end
    connection.should have_last_search_with(:fq => ['-title_s:Bad\ Post'])
  end

  it 'should scope by not less than match with float' do
    session.search Post do
      without(:average_rating).less_than 3.0
    end
    connection.should have_last_search_with(:fq => ['-average_rating_f:[* TO 3\.0]'])
  end

  it 'should scope by not greater than match with float' do
    session.search Post do
      without(:average_rating).greater_than 3.0
    end
    connection.should have_last_search_with(:fq => ['-average_rating_f:[3\.0 TO *]'])
  end

  it 'should scope by not between match with float' do
    session.search Post do
      without(:average_rating).between 2.0..4.0
    end
    connection.should have_last_search_with(:fq => ['-average_rating_f:[2\.0 TO 4\.0]'])
  end

  it 'should scope by not any match with integer' do
    session.search Post do
      without(:category_ids).any_of [2, 7, 12]
    end
    connection.should have_last_search_with(:fq => ['-category_ids_im:(2 OR 7 OR 12)'])
  end


  it 'should scope by not all match with integer' do
    session.search Post do
      without(:category_ids).all_of [2, 7, 12]
    end
    connection.should have_last_search_with(:fq => ['-category_ids_im:(2 AND 7 AND 12)'])
  end

  it 'should scope by empty field' do
    session.search Post do
      with :average_rating, nil
    end
    connection.should have_last_search_with(:fq => ['-average_rating_f:[* TO *]'])
  end

  it 'should scope by non-empty field' do
    session.search Post do
      without :average_rating, nil
    end
    connection.should have_last_search_with(:fq => ['average_rating_f:[* TO *]'])
  end

  it 'should exclude by object identity' do
    post = Post.new
    session.search Post do
      without post
    end
    connection.should have_last_search_with(:fq => ["-id:Post\\ #{post.id}"])
  end

  it 'should exclude multiple objects passed as varargs by object identity' do
    post1, post2 = Post.new, Post.new
    session.search Post do
      without post1, post2
    end
    connection.should have_last_search_with(:fq => ["-id:Post\\ #{post1.id}", "-id:Post\\ #{post2.id}"])
  end

  it 'should exclude multiple objects passed as array by object identity' do
    posts = [Post.new, Post.new]
    session.search Post do
      without posts
    end
    connection.should have_last_search_with(:fq => ["-id:Post\\ #{posts.first.id}", "-id:Post\\ #{posts.last.id}"])
  end

  it 'should restrict by dynamic string field with equality restriction' do
    session.search Post do
      dynamic :custom_string do
        with :test, 'string'
      end
    end
    connection.should have_last_search_with(:fq => ['custom_string\:test_s:string'])
  end

  it 'should restrict by dynamic integer field with less than restriction' do
    session.search Post do
      dynamic :custom_integer do
        with(:test).less_than(1)
      end
    end
    connection.should have_last_search_with(:fq => ['custom_integer\:test_i:[* TO 1]'])
  end

  it 'should restrict by dynamic float field with between restriction' do
    session.search Post do
      dynamic :custom_float do
        with(:test).between(2.2..3.3)
      end
    end
    connection.should have_last_search_with(:fq => ['custom_float\:test_fm:[2\.2 TO 3\.3]'])
  end

  it 'should restrict by dynamic time field with any of restriction' do
    session.search Post do
      dynamic :custom_time do
        with(:test).any_of([Time.parse('2009-02-10 14:00:00 UTC'),
                            Time.parse('2009-02-13 18:00:00 UTC')])
      end
    end
    connection.should have_last_search_with(:fq => ['custom_time\:test_d:(2009\-02\-10T14\:00\:00Z OR 2009\-02\-13T18\:00\:00Z)'])
  end

  it 'should restrict by dynamic boolean field with equality restriction' do
    session.search Post do
      dynamic :custom_boolean do
        with :test, false
      end
    end
    connection.should have_last_search_with(:fq => ['custom_boolean\:test_b:false'])
  end

  it 'should negate a dynamic field restriction' do
    session.search Post do
      dynamic :custom_string do
        without :test, 'foo'
      end
    end
    connection.should have_last_search_with(:fq => ['-custom_string\:test_s:foo'])
  end

  it 'should throw an UnrecognizedFieldError if an unknown dynamic field is searched by' do
    lambda do
      session.search Post do
        dynamic(:bogus) { with :some, 'value' }
      end
    end.should raise_error(Sunspot::UnrecognizedFieldError)
  end

  it 'should throw a NoMethodError if pagination is attempted in a dynamic query' do
    lambda do
      session.search Post do
        dynamic :custom_string do
          paginate 3, 10
        end
      end
    end.should raise_error(NoMethodError)
  end

  it 'should paginate using default per_page when page not provided' do
    session.search Post
    connection.should have_last_search_with(:rows => 30)
  end

  it 'should paginate using default per_page when page provided in DSL' do
    session.search Post do
      paginate :page => 2
    end
    connection.should have_last_search_with(:rows => 30, :start => 30)
  end

  it 'should paginate using default per_page when page provided in options' do
    session.search Post, :page => 2
    connection.should have_last_search_with(:rows => 30, :start => 30)
  end

  it 'should paginate using provided per_page in DSL' do
    session.search Post do
      paginate :page => 4, :per_page => 15
    end
    connection.should have_last_search_with(:rows => 15, :start => 45)
  end

  it 'should paginate using provided per_page in options' do
    session.search Post, :page => 4, :per_page => 15
    connection.should have_last_search_with(:rows => 15, :start => 45)
  end

  it 'should order in DSL' do
    session.search Post do
      order_by :average_rating, :desc
    end
    connection.should have_last_search_with(:sort => 'average_rating_f desc')
  end

  it 'should order in keywords' do
    session.search Post, :order => 'average_rating desc'
    connection.should have_last_search_with(:sort => 'average_rating_f desc')
  end

  it 'should order by multiple fields in DSL' do
    session.search Post do
      order_by :average_rating, :desc
      order_by :sort_title, :asc
    end
    connection.should have_last_search_with(:sort => 'average_rating_f desc, sort_title_s asc')
  end

  it 'should order by multiple fields in options' do
    session.search Post, :order => ['average_rating desc', 'sort_title asc']
    connection.should have_last_search_with(:sort => 'average_rating_f desc, sort_title_s asc')
  end

  it 'should order by a dynamic field' do
    session.search Post do
      dynamic :custom_integer do
        order_by :test, :desc
      end
    end
    connection.should have_last_search_with(:sort => 'custom_integer:test_i desc')
  end

  it 'should order by a dynamic field and static field, with given precedence' do
    session.search Post do
      dynamic :custom_integer do
        order_by :test, :desc
      end
      order_by :sort_title, :asc
    end
    connection.should have_last_search_with(:sort => 'custom_integer:test_i desc, sort_title_s asc')
  end

  it 'should throw an ArgumentError if a bogus order direction is given' do
    lambda do
      session.search Post do
        order_by :sort_title, :sideways
      end
    end.should raise_error(ArgumentError)
  end

  it 'should not turn faceting on if no facet requested' do
    session.search(Post)
    connection.should_not have_last_search_with('facet')
  end

  it 'should turn faceting on if facet is requested' do
    session.search Post do
      facet :category_ids
    end
    connection.should have_last_search_with('facet' => 'true')
  end

  it 'should request single field facet' do
    session.search Post do
      facet :category_ids
    end
    connection.should have_last_search_with(:"facet.field" => %w(category_ids_im))
  end

  it 'should request multiple field facets' do
    session.search Post do
      facet :category_ids, :blog_id
    end
    connection.should have_last_search_with(:"facet.field" => %w(category_ids_im blog_id_i))
  end

  it 'should set facet sort by count' do
    session.search Post do
      facet :category_ids, :sort => :count
    end
    connection.should have_last_search_with(:"f.category_ids_im.facet.sort" => 'true')
  end

  it 'should set facet sort by index' do
    session.search Post do
      facet :category_ids, :sort => :index
    end
    connection.should have_last_search_with(:"f.category_ids_im.facet.sort" => 'false')
  end

  it 'should throw ArgumentError if bogus facet sort provided' do
    lambda do
      session.search Post do
        facet :category_ids, :sort => :sideways
      end
    end.should raise_error(ArgumentError)
  end

  it 'should set the facet limit' do
    session.search Post do
      facet :category_ids, :limit => 10
    end
    connection.should have_last_search_with(:"f.category_ids_im.facet.limit" => 10)
  end

  it 'should set the facet minimum count' do
    session.search Post do
      facet :category_ids, :minimum_count => 5
    end
    connection.should have_last_search_with(:"f.category_ids_im.facet.mincount" => 5)
  end

  it 'should set the facet minimum count to zero if zeros are allowed' do
    session.search Post do
      facet :category_ids, :zeros => true
    end
    connection.should have_last_search_with(:"f.category_ids_im.facet.mincount" => 0)
  end

  it 'should set the facet minimum count to one by default' do
    session.search Post do
      facet :category_ids
    end
    connection.should have_last_search_with(:"f.category_ids_im.facet.mincount" => 1)
  end

  describe 'with date faceting' do
    before :each do
      @time_range = (Time.parse('2009-06-01 00:00:00 -0400')..
                     Time.parse('2009-07-01 00:00:00 -0400'))
    end

    it 'should not send date facet parameters if time range is not specified' do
      session.search Post do |query|
        query.facet :published_at
      end
      connection.should_not have_last_search_with(:"facet.date")
    end

    it 'should set the facet to a date facet' do
      session.search Post do |query|
        query.facet :published_at, :time_range => @time_range
      end
      connection.should have_last_search_with(:"facet.date" => ['published_at_d'])
    end

    it 'should set the facet start and end' do
      session.search Post do |query|
        query.facet :published_at, :time_range => @time_range
      end
      connection.should have_last_search_with(
        :"f.published_at_d.facet.date.start" => '2009-06-01T04:00:00Z',
        :"f.published_at_d.facet.date.end" => '2009-07-01T04:00:00Z'
      )
    end

    it 'should default the time interval to 1 day' do
      session.search Post do |query|
        query.facet :published_at, :time_range => @time_range
      end
      connection.should have_last_search_with(:"f.published_at_d.facet.date.gap" => "+86400SECONDS")
    end

    it 'should use custom time interval' do
      session.search Post do |query|
        query.facet :published_at, :time_range => @time_range, :time_interval => 3600
      end
      connection.should have_last_search_with(:"f.published_at_d.facet.date.gap" => "+3600SECONDS")
    end

    it 'should allow computation of one other time' do
      session.search Post do |query|
        query.facet :published_at, :time_range => @time_range, :time_other => :before
      end
      connection.should have_last_search_with(:"f.published_at_d.facet.date.other" => %w(before))
    end

    it 'should allow computation of two other times' do
      session.search Post do |query|
        query.facet :published_at, :time_range => @time_range, :time_other => [:before, :after]
      end
      connection.should have_last_search_with(:"f.published_at_d.facet.date.other" => %w(before after))
    end

    it 'should not allow computation of bogus other time' do
      lambda do
        session.search Post do |query|
          query.facet :published_at, :time_range => @time_range, :time_other => :bogus
        end
      end.should raise_error(ArgumentError)
    end

    it 'should not allow date faceting on a non-date field' do
      lambda do
        session.search Post do |query|
          query.facet :blog_id, :time_range => @time_range
        end
      end.should raise_error(ArgumentError)
    end
  end

  it 'should allow faceting by dynamic string field' do
    session.search Post do
      dynamic :custom_string do
        facet :test
      end
    end
    connection.should have_last_search_with(:"facet.field" => %w(custom_string:test_s))
  end

  it 'should properly escape namespaced type names' do
    connection.should_receive(:query).with('(type:Namespaced\:\:Comment)', hash_including)
    session.search(Namespaced::Comment)
  end

  it 'should build search for multiple types' do
<<<<<<< HEAD
    session.search(Post, Comment)
    connection.should have_last_search_with(:q => '(type:(Post OR Comment))')
  end

  it 'should allow search on fields common to all types with DSL' do
    time = Time.parse('1983-07-08 05:00:00 -0400')
    session.search Post, Comment do
=======
    connection.should_receive(:query).with('(type:(Post OR Namespaced\:\:Comment))', hash_including)
    session.search(Post, Namespaced::Comment)
  end

  it 'should allow search on fields common to all types' do
    connection.should_receive(:query).with('(type:(Post OR Namespaced\:\:Comment))', hash_including(:filter_queries => ['published_at_d:1983\-07\-08T09\:00\:00Z'])).twice
    time = Time.parse('1983-07-08 05:00:00 -0400')
    session.search Post, Namespaced::Comment, :conditions => { :published_at => time }
    session.search Post, Namespaced::Comment do
>>>>>>> 7e2e7dd0
      with :published_at, time
    end
    connection.should have_last_search_with(:fq => ['published_at_d:1983\-07\-08T09\:00\:00Z'])
  end

  it 'should allow search on fields common to all types with conditions' do
    time = Time.parse('1983-07-08 05:00:00 -0400')
    session.search Post, Comment, :conditions => { :published_at => time }
    connection.should have_last_search_with(:fq => ['published_at_d:1983\-07\-08T09\:00\:00Z'])
  end

  it 'should raise Sunspot::UnrecognizedFieldError if search scoped to field not common to all types' do
    lambda do
      session.search Post, Namespaced::Comment do
        with :blog_id, 1
      end
    end.should raise_error(Sunspot::UnrecognizedFieldError)
  end

  it 'should raise Sunspot::UnrecognizedFieldError if search scoped to field configured differently between types' do
    lambda do
      session.search Post, Namespaced::Comment do
        with :average_rating, 2.2 # this is a float in Post but an integer in Comment
      end
    end.should raise_error(Sunspot::UnrecognizedFieldError)
  end

  it 'should ignore condition if field is not common to all types' do
<<<<<<< HEAD
    session.search Post, Comment, :conditions => { :blog_id => 1 }
    connection.should_not have_last_search_with(:fq)
=======
    connection.should_receive(:query).with('(type:(Post OR Namespaced\:\:Comment))', hash_not_including(:filter_queries))
    session.search Post, Namespaced::Comment, :conditions => { :blog_id => 1 }
>>>>>>> 7e2e7dd0
  end

  it 'should allow building search using block argument rather than instance_eval' do
    @blog_id = 1
    session.search Post do |query|
      query.with(:blog_id, @blog_id)
    end
    connection.should have_last_search_with(:fq => ['blog_id_i:1'])
  end

  it 'should raise Sunspot::UnrecognizedFieldError for nonexistant fields in block scope' do
    lambda do
      session.search Post do
        with :bogus, 'Field'
      end
    end.should raise_error(Sunspot::UnrecognizedFieldError)
  end

  it 'should raise NoMethodError if bogus operator referenced' do
    lambda do
      session.search Post do
        with(:category_ids).resembling :bogus_condition
      end
    end.should raise_error(NoMethodError)
  end

  it 'should raise ArgumentError if no :page argument given to paginate' do
    lambda do
      session.search Post do
        paginate
      end
    end.should raise_error(ArgumentError)
  end

  it 'should raise ArgumentError if bogus argument given to paginate' do
    lambda do
      session.search Post do
        paginate :page => 4, :ugly => :puppy
      end
    end.should raise_error(ArgumentError)
  end

  it 'should raise ArgumentError if more than two arguments passed to scope method' do
    lambda do
      session.search Post do
        with(:category_ids, 4, 5)
      end
    end.should raise_error(ArgumentError)
  end

  private

  def config
    @config ||= Sunspot::Configuration.build
  end

  def connection
    @connection ||= Mock::Connection.new
  end

  def session
    @session ||= Sunspot::Session.new(config, connection)
  end
end<|MERGE_RESOLUTION|>--- conflicted
+++ resolved
@@ -481,38 +481,26 @@
   end
 
   it 'should properly escape namespaced type names' do
-    connection.should_receive(:query).with('(type:Namespaced\:\:Comment)', hash_including)
     session.search(Namespaced::Comment)
+    connection.should have_last_search_with(:q => '(type:Namespaced\:\:Comment)')
   end
 
   it 'should build search for multiple types' do
-<<<<<<< HEAD
-    session.search(Post, Comment)
-    connection.should have_last_search_with(:q => '(type:(Post OR Comment))')
+    session.search(Post, Namespaced::Comment)
+    connection.should have_last_search_with(:q => '(type:(Post OR Namespaced\:\:Comment))')
   end
 
   it 'should allow search on fields common to all types with DSL' do
     time = Time.parse('1983-07-08 05:00:00 -0400')
-    session.search Post, Comment do
-=======
-    connection.should_receive(:query).with('(type:(Post OR Namespaced\:\:Comment))', hash_including)
-    session.search(Post, Namespaced::Comment)
-  end
-
-  it 'should allow search on fields common to all types' do
-    connection.should_receive(:query).with('(type:(Post OR Namespaced\:\:Comment))', hash_including(:filter_queries => ['published_at_d:1983\-07\-08T09\:00\:00Z'])).twice
+    session.search Post, Namespaced::Comment do
+      with :published_at, time
+    end
+    connection.should have_last_search_with(:fq => ['published_at_d:1983\-07\-08T09\:00\:00Z'])
+  end
+
+  it 'should allow search on fields common to all types with conditions' do
     time = Time.parse('1983-07-08 05:00:00 -0400')
     session.search Post, Namespaced::Comment, :conditions => { :published_at => time }
-    session.search Post, Namespaced::Comment do
->>>>>>> 7e2e7dd0
-      with :published_at, time
-    end
-    connection.should have_last_search_with(:fq => ['published_at_d:1983\-07\-08T09\:00\:00Z'])
-  end
-
-  it 'should allow search on fields common to all types with conditions' do
-    time = Time.parse('1983-07-08 05:00:00 -0400')
-    session.search Post, Comment, :conditions => { :published_at => time }
     connection.should have_last_search_with(:fq => ['published_at_d:1983\-07\-08T09\:00\:00Z'])
   end
 
@@ -533,13 +521,8 @@
   end
 
   it 'should ignore condition if field is not common to all types' do
-<<<<<<< HEAD
-    session.search Post, Comment, :conditions => { :blog_id => 1 }
+    session.search Post, Namespaced::Comment, :conditions => { :blog_id => 1 }
     connection.should_not have_last_search_with(:fq)
-=======
-    connection.should_receive(:query).with('(type:(Post OR Namespaced\:\:Comment))', hash_not_including(:filter_queries))
-    session.search Post, Namespaced::Comment, :conditions => { :blog_id => 1 }
->>>>>>> 7e2e7dd0
   end
 
   it 'should allow building search using block argument rather than instance_eval' do
