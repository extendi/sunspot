--- conflicted
+++ resolved
@@ -1,37 +1,13 @@
-<<<<<<< HEAD
-class Comment < MockRecord
-  attr_reader :id
-  attr_accessor :author_name, :published_at, :body, :average_rating
-end
-=======
 module Namespaced
-  class Comment < BaseClass
-    @@id = 0
-    @@comments = [nil]
-
+  class Comment < MockRecord
     attr_reader :id
     attr_accessor :author_name, :published_at, :body, :average_rating
+  end
+end
 
-    def initialize(attrs = {})
-      @id = @@id += 1
-      @@comments << self
-      attrs.each_pair { |attribute, value| self.send("#{attribute}=", value) }
-    end
-
-    def self.get(id)
-      @@comments[id]
-    end
-
-    def self.get_all(ids)
-      ids.map { |id| get(id) }.sort_by { |post| post.id } # this is so that results are not ordered by coincidence
-    end
-  end
->>>>>>> 7e2e7dd0
-
-  Sunspot.setup(Comment) do
-    text :author_name, :body
-    string :author_name
-    time :published_at
-    integer :average_rating
-  end
+Sunspot.setup(Namespaced::Comment) do
+  text :body
+  string :author_name
+  time :published_at
+  integer :average_rating
 end