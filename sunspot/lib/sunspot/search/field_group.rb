--- conflicted
+++ resolved
@@ -9,20 +9,12 @@
 
       def groups
         @groups ||=
-<<<<<<< HEAD
-          begin
-            if solr_response
-              paginate_collection(
-                solr_response['groups'].map do |group|
-                  Group.new(group['groupValue'], group['doclist'], @search)
-                end
-              )
-=======
           if solr_response
-            solr_response['groups'].map do |group|
-              Group.new(group['groupValue'], group['doclist'], @search)
->>>>>>> aad60f0c
-            end
+            paginate_collection(
+              solr_response['groups'].map do |group|
+                Group.new(group['groupValue'], group['doclist'], @search)
+              end
+            )
           end
       end
 
@@ -39,7 +31,7 @@
       end
 
       #
-      # It populates all grouped hits at once. 
+      # It populates all grouped hits at once.
       # Useful for eager loading fall grouped results at once.
       #
       def populate_all_hits
