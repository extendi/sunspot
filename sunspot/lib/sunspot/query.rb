<<<<<<< HEAD
%w(filter abstract_field_facet connective boost_query date_field_facet range_facet dismax
   field_facet highlighting pagination restriction common_query spellcheck
=======
%w(filter abstract_field_facet connective boost_query date_field_facet range_facet abstract_fulltext dismax join
   field_facet highlighting pagination restriction common_query
>>>>>>> d90933ff
   standard_query more_like_this more_like_this_query geo geofilt bbox query_facet
   scope sort sort_composite text_field_boost function_query field_stats
   composite_fulltext field_group).each do |file|
  require(File.join(File.dirname(__FILE__), 'query', file))
end
module Sunspot
  module Query #:nodoc:all
  end
end<|MERGE_RESOLUTION|>--- conflicted
+++ resolved
@@ -1,10 +1,5 @@
-<<<<<<< HEAD
-%w(filter abstract_field_facet connective boost_query date_field_facet range_facet dismax
+%w(filter abstract_field_facet connective boost_query date_field_facet range_facet abstract_fulltext dismax join
    field_facet highlighting pagination restriction common_query spellcheck
-=======
-%w(filter abstract_field_facet connective boost_query date_field_facet range_facet abstract_fulltext dismax join
-   field_facet highlighting pagination restriction common_query
->>>>>>> d90933ff
    standard_query more_like_this more_like_this_query geo geofilt bbox query_facet
    scope sort sort_composite text_field_boost function_query field_stats
    composite_fulltext field_group).each do |file|
