--- conflicted
+++ resolved
@@ -27,18 +27,6 @@
   s.executables   = `git ls-files -- bin/*`.split("\n").map { |f| File.basename(f) }
   s.require_paths = ['lib']
 
-<<<<<<< HEAD
-  s.add_dependency 'pr_geohash', '~>1.0'
-  s.add_dependency 'rsolr', '>= 1.1.1', '< 3'
-  s.add_dependency 'semantic', '1.6.1'
-  s.add_dependency 'terminal-table', '~> 3'
-
-  s.add_development_dependency 'appraisal', '2.2.0'
-  s.add_development_dependency 'byebug', '11.1'
-  s.add_development_dependency 'rake', '< 12.3'
-  s.add_development_dependency 'rspec', '~> 3.7'
-  s.add_development_dependency 'sqlite3', '>= 1.4'
-=======
   s.add_runtime_dependency 'pr_geohash', '~>1.0'
   s.add_runtime_dependency 'rsolr', '>= 1.1.1', '< 3'
   s.add_runtime_dependency 'semantic', '1.6.1'
@@ -50,7 +38,6 @@
   s.add_development_dependency 'rake', '~> 13.0'
   s.add_development_dependency 'rspec', '~> 3.9'
   s.add_development_dependency 'sqlite3', '~> 1.4'
->>>>>>> adbf86e4
 
   s.rdoc_options << '--webcvs=http://github.com/outoftime/sunspot/tree/master/%s' <<
                   '--title' << 'Sunspot - Solr-powered search for Ruby objects - API Documentation' <<
