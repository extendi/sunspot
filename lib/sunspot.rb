gem 'mwmitchell-rsolr'
require 'rsolr'
require File.join(File.dirname(__FILE__), 'light_config')

%w(util adapters configuration setup field field_factory data_extractor indexer
   query search facet facet_row instantiated_facet instantiated_facet_row
   date_facet date_facet_row session type dsl).each do |filename|
  require File.join(File.dirname(__FILE__), 'sunspot', filename)
end

#
# The Sunspot module provides class-method entry points to most of the
# functionality provided by the Sunspot library. Internally, the Sunspot
# singleton class contains a (non-thread-safe!) instance of Sunspot::Session,
# to which it delegates most of the class methods it exposes. In the method
# documentation below, this instance is referred to as the "singleton session".
#
# Though the singleton session provides a convenient entry point to Sunspot,
# it is by no means required to use the Sunspot class methods. Multiple sessions
# may be instantiated and used (if you need to connect to multiple Solr
# instances, for example.)
#
# Note that the configuration of classes for index/search (the +setup+
# method) is _not_ session-specific, but rather global.
#
module Sunspot
  UnrecognizedFieldError = Class.new(Exception)
  UnrecognizedRestrictionError = Class.new(Exception)
  NoAdapterError = Class.new(Exception)
  NoSetupError = Class.new(Exception)

  class <<self
    # Configures indexing and search for a given class.
    #
    # ==== Parameters
    #
    # clazz<Class>:: class to configure
    #
    # ==== Example
    #
    #   Sunspot.setup(Post) do
    #     text :title, :body
    #     string :author_name
    #     integer :blog_id
    #     integer :category_ids
    #     float :average_rating, :using => :ratings_average
    #     time :published_at
    #     string :sort_title do
    #       title.downcase.sub(/^(an?|the)\W+/, ''/) if title = self.title
    #     end
    #   end
    #
    # ====== Attribute Fields vs. Virtual Fields
    #
    # Attribute fields call a method on the indexed object and index the
    # return value. All of the fields defined above except for the last one are
    # attribute fields. By default, the field name will also be the attribute
    # used; this can be overriden with the +:using+ option, as in
    # +:average_rating+ above. In that case, the attribute +:ratings_average+
    # will be indexed with the field name +:average_rating+.
    #
    # +:sort_title+ is a virtual field, which evaluates the block inside the
    # context of the instance being indexed, and indexes the value returned
    # by the block. If the block you pass takes an argument, it will be passed
    # the instance rather than being evaluated inside of it; so, the following
    # example is equivalent to the one above (assuming #title is public):
    #
    #   Sunspot.setup(Post) do
    #     string :sort_title do |post|
    #       post.title.downcase.sub(/^(an?|the)\W+/, ''/) if title = self.title
    #     end
    #   end
    #
    # ===== Field Types
    #
    # The available types are:
    # 
    # * +text+
    # * +string+
    # * +integer+
    # * +float+
    # * +time+
    # * +boolean+
    #
    # Note that the +text+ type behaves quite differently from the others -
    # this is the type that is indexed as fulltext, and is searched using the
    # +keywords+ method inside the search DSL. Text fields cannot have
    # restrictions set on them, nor can they be used in order statements or
    # for facets. All other types are indexed literally, and thus can be used
    # for all of those operations. They will not, however, be searched in
    # fulltext. In this way, Sunspot provides a complete barrier between
    # fulltext fields and value fields.
    #
    # It is fine to specify a field both as a text field and a string field;
    # internally, the fields will have different names so there is no danger
    # of conflict.
    # 
    # ===== Dynamic Fields
    # 
    # For use cases which have highly dynamic data models (for instance, an
    # open set of key-value pairs attached to a model), it may be useful to
    # defer definition of fields until indexing time. Sunspot exposes dynamic
    # fields, which define a data accessor (either attribute or virtual, see
    # above), which accepts a hash of field names to values. Note that the field
    # names in the hash are internally scoped to the base name of the dynamic
    # field, so any time they are referred to, they are referred to using both
    # the base name and the dynamic (runtime-specified) name.
    #
    # Dynamic fields are speficied in the setup block using the type name
    # prefixed by +dynamic_+. For example:
    # 
    #   Sunspot.setup(Post) do
    #     dynamic_string :custom_values do
    #       key_value_pairs.inject({}) do |hash, key_value_pair|
    #         hash[key_value_pair.key.to_sym] = key_value_pair.value
    #       end
    #     end
    #   end
    # 
    # If you later wanted to facet all of the values for the key "cuisine",
    # you could issue:
    # 
    #   Sunspot.search(Post) do
    #     dynamic :custom_values do
    #       facet :cuisine
    #     end
    #   end
    # 
    # In the documentation, +:custom_values+ is referred to as the "base name" -
    # that is, the one specified statically - and +:cuisine+ is referred to as
    # the dynamic name, which is the part that is specified at indexing time.
    # 
    def setup(clazz, &block)
      Setup.setup(clazz, &block)
    end

    # Indexes objects on the singleton session.
    #
    # ==== Parameters
    #
    # objects...<Object>:: objects to index (may pass an array or varargs)
    #
    # ==== Example
    #
    #   post1, post2 = Array(2) { Post.create }
    #   Sunspot.index(post1, post2)
    #
    # Note that indexed objects won't be reflected in search until a commit is
    # sent - see Sunspot.index! and Sunspot.commit
    #
    def index(*objects)
      session.index(*objects)
    end

    # Indexes objects on the singleton session and commits immediately.
    #
    # See: Sunspot.index and Sunspot.commit
    #
    # ==== Parameters
    #
    # objects...<Object>:: objects to index (may pass an array or varargs)
    #
    def index!(*objects)
      session.index!(*objects)
    end

    # Commits the singleton session
    #
    # When documents are added to or removed from Solr, the changes are
    # initially stored in memory, and are not reflected in Solr's existing
    # searcher instance. When a commit message is sent, the changes are written
    # to disk, and a new searcher is spawned. Commits are thus fairly
    # expensive, so if your application needs to index several documents as part
    # of a single operation, it is advisable to index them all and then call
    # commit at the end of the operation.
    #
    # Note that Solr can also be configured to automatically perform a commit
    # after either a specified interval after the last change, or after a
    # specified number of documents are added. See
    # http://wiki.apache.org/solr/SolrConfigXml
    #
    def commit
      session.commit
    end

    # 
    # Create a new Search instance, but do not execute it immediately. Generally
    # you will want to use the #search method to execute searches using the
    # DSL; however, if you are building searches dynamically (using the Builder
    # pattern, for instance), it may be easier to access the Query API directly.
    # 
    # ==== Parameters
    #
    # types<Class>...::
    #   Zero, one, or more types to search for. If no types are passed, all
    #   configured types will be searched for.
    #
    # ==== Returns
    #
    # Sunspot::Search::
    #   Search object, not yet executed. Query parameters can be added manually;
    #   then #execute! should be called.
    # 
    def new_search(*types)
      session.new_search(*types)
    end


    # Search for objects in the index.
    #
    # ==== Parameters
    #
    # types<Class>...::
    #   Zero, one, or more types to search for. If no types are passed, all
    #   configured types will be searched.
    #
    # ==== Options (last argument, optional)
    #
    # :keywords<String>:: Fulltext search string
    # :conditions<Hash>::
    #   Hash of key-value pairs to be used as restrictions. Keys are field
    #   names. Scalar values are used as equality restrictions; arrays are used
    #   as "any of" restrictions; and Ranges are used as range restrictions.
    # :order<String>:: order field and direction (e.g., 'updated_at desc')
    # :page<Integer>:: Page to start on for pagination
    # :per_page<Integer>::
    #   Number of results to use per page. Ignored if :page is not specified.
    #
    # ==== Returns
    #
    # Sunspot::Search:: Object containing results, facets, count, etc.
    #
    # The fields available for restriction, ordering, etc. are those that meet
    # the following criteria:
    #
    # * They are not of type +text+.
    # * They are defined for all of the classes being searched
    # * They have the same data type for all of the classes being searched
    # * They have the same multiple flag for all of the classes being searched.
    #
    # The restrictions available are the constants defined in the
    # Sunspot::Restriction class. The standard restrictions are:
    #
    #   with(:field_name).equal_to(value)
    #   with(:field_name, value) # shorthand for above
    #   with(:field_name).less_than(value)
    #   with(:field_name).greater_than(value)
    #   with(:field_name).between(value1..value2)
    #   with(:field_name).any_of([value1, value2, value3])
    #   with(:field_name).all_of([value1, value2, value3])
    #   without(some_instance) # exclude that particular instance
    #
    # +without+ can be substituted for +with+, causing the restriction to be
    # negated. In the last example above, only +without+ works, as it does not
    # make sense to search only for an instance you already have.
    #
    # Equality restrictions can take +nil+ as a value, which restricts the
    # results to documents that have no value for the given field. Passing +nil+
    # as a value to other restriction types is illegal. Thus:
    #
    #   with(:field_name, nil) # ok
    #   with(:field_name).equal_to(nil) # ok
    #   with(:field_name).less_than(nil) # bad
    #
    # ==== Example
    #
    #   Sunspot.search(Post) do
    #     keywords 'great pizza'
    #     with(:published_at).less_than Time.now
    #     with :blog_id, 1
    #     without current_post
    #     facet :category_ids
    #     order_by :published_at, :desc
    #     paginate 2, 15
    #   end
    #  
    # If the block passed to #search takes an argument, that argument will
    # present the DSL, and the block will be evaluated in the calling context.
    # This will come in handy for building searches using instance data or
    # methods, e.g.:
    #
    #   Sunspot.search(Post) do |query|
    #     query.with(:blog_id, @current_blog.id)
    #   end
    #
    # See Sunspot::DSL::Scope and Sunspot::DSL::Query for the full API presented
    # inside the block.
    #
    def search(*types, &block)
      session.search(*types, &block)
    end

    # Remove objects from the index. Any time an object is destroyed, it must
    # be removed from the index; otherwise, the index will contain broken
    # references to objects that do not exist, which will cause errors when
    # those objects are matched in search results.
    #
    # ==== Parameters
    #
    # objects...<Object>::
    #   Objects to remove from the index (may pass an array or varargs)
    #
    # ==== Example
    #
    #   post.destroy
    #   Sunspot.remove(post)
    #
    def remove(*objects)
      session.remove(*objects)
    end

    # 
    # Remove objects from the index and immediately commit. See Sunspot.remove
    #
    # ==== Parameters
    #
    # objects...<Object>:: Objects to remove from the index
    #
    def remove!
      session.remove!(*objects)
    end

    # Remove all objects of the given classes from the index. There isn't much
    # use for this in general operations but it can be useful for maintenance,
    # testing, etc. If no arguments are passed, remove everything from the
    # index.
    #
    # ==== Parameters
    #
    # classes...<Class>::
    #   classes for which to remove all instances from the index (may pass an
    #   array or varargs)
    #
    # ==== Example
    #
    #   Sunspot.remove_all(Post, Blog)
    #
    def remove_all(*classes)
      session.remove_all(*classes)
    end

    # 
    # Remove all objects of the given classes from the index and immediately
    # commit. See Sunspot.remove_all
    #
    # ==== Parameters
    #
    # classes...<Class>::
    #   classes for which to remove all instances from the index
    def remove_all!(*classes)
      session.remove_all!(*classes)
    end

    #
    # True if documents have been added, updated, or removed since the last
    # commit.
    #
    # ==== Returns
    #
    # Boolean:: Whether there have been any updates since the last commit
    #
    def dirty?
      session.dirty?
    end

    # 
    # Sends a commit if the session is dirty (see #dirty?).
    #
    def commit_if_dirty
      session.commit_if_dirty
    end
    
    # Returns the configuration associated with the singleton session. See
    # Sunspot::Configuration for details.
    #
    # ==== Returns
    #
    # LightConfig::Configuration:: configuration for singleton session
    #
    def config
      session.config
    end

    # 
    # Resets the singleton session. This is useful for clearing out all
    # static data between tests, but probably nowhere else.
    #
    def reset!
<<<<<<< HEAD
      @session = Session.new
=======
      @session = Session.new(session.config)
>>>>>>> 7e2e7dd0
    end

    private

    # 
    # Get the singleton session, creating it if none yet exists.
    #
    # ==== Returns
    #
    # Sunspot::Session:: the singleton session
    #
    def session #:nodoc:
      @session ||= Session.new
    end
  end
end<|MERGE_RESOLUTION|>--- conflicted
+++ resolved
@@ -386,11 +386,7 @@
     # static data between tests, but probably nowhere else.
     #
     def reset!
-<<<<<<< HEAD
-      @session = Session.new
-=======
       @session = Session.new(session.config)
->>>>>>> 7e2e7dd0
     end
 
     private
