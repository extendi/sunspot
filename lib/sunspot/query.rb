%w(base_query scope field_query connective dynamic_query field_facet query_facet
   query_facet_row local pagination restriction sort sort_composite
   highlighting).each do |file|
  require File.join(File.dirname(__FILE__), 'query', file)
end

module Sunspot
  module Query #:nodoc:
    # 
    # This class encapsulates a query that is to be sent to Solr. The query is
    # constructed in the block passed to the Sunspot.search method, using the
    # Sunspot::DSL::Query interface. It can also be accessed directly by calling
    # #query on a Search object (presumably a not-yet-run one created using
    # Sunspot#new_search), which might be more suitable than the DSL when an
    # intermediate object has responsibility for building the query dynamically.
    #--
    # Instances of Query, as well as all of the components it contains, respond to
    # the #to_params method, which returns a hash of parameters in the format
    # recognized by the solr-ruby API.
    #
    class Query < FieldQuery
      attr_reader :query_facets #:nodoc:

<<<<<<< HEAD
      def initialize(setup, configuration) #:nodoc:
        super(setup)
        @query_facets = {}
        @components << @base_query = BaseQuery.new(setup)
=======
      def initialize(types, setup, configuration) #:nodoc:
        @setup = setup
        @components = []
        @query_facets = {}
        @components << @base_query = BaseQuery.new(types, setup)
>>>>>>> 1306d1f8
        @components << @pagination = Pagination.new(configuration)
        @components << @sort = SortComposite.new
      end

      #
      # Sets @start and @rows instance variables using pagination semantics
      #
      # ==== Parameters
      #
      # page<Integer>:: Page on which to start
      # per_page<Integer>::
      #   How many rows to display per page. Default taken from
      #   Sunspot.config.pagination.default_per_page
      #
      def paginate(page, per_page = nil) #:nodoc:
        @pagination.page, @pagination.per_page = page, per_page
      end

      def add_location_restriction(coordinates, miles) #:nodoc:
        @components << Local.new(coordinates, miles)
      end

      def add_text_fields_scope
        @components << scope = Scope.new(TextFieldSetup.new(@setup))
        scope
      end

      # 
      # Page that this query will return (used by Sunspot::Search to expose
      # pagination)
      #
      # ==== Returns
      #
      # Integer:: Page number
      #
      def page #:nodoc:
        @pagination.page
      end

      #
      # Number of rows per page that this query will return (used by
      # Sunspot::Search to expose pagination)
      #
      # ==== Returns
      #
      # Integer:: Rows per page
      #
      def per_page #:nodoc:
        @pagination.per_page
      end

      # 
      # Get the query facet with the given name. Used by the Search object to
      # match query facet results with the requested query facets.
      #
      def query_facet(name) #:nodoc:
        @query_facets[name.to_sym]
      end

      # 
      # Add a Sort object into this query's sort composite.
      #
      def add_sort(sort) #:nodoc:
        @sort << sort
      end

      # 
      # Set the keywords for this query, along with keyword options. See
      # Query::BaseQuery for information on what the options do.
      #
      def set_keywords(keywords, options = {}) #:nodoc:
        @base_query.keywords = keywords
        if highlight_options = options.delete(:highlight)
          @components << @highlight = Highlighting.new(highlight_options)
        end
        @base_query.keyword_options = options
      end
    end
  end
end<|MERGE_RESOLUTION|>--- conflicted
+++ resolved
@@ -21,18 +21,10 @@
     class Query < FieldQuery
       attr_reader :query_facets #:nodoc:
 
-<<<<<<< HEAD
-      def initialize(setup, configuration) #:nodoc:
+      def initialize(types, setup, configuration) #:nodoc:
         super(setup)
         @query_facets = {}
-        @components << @base_query = BaseQuery.new(setup)
-=======
-      def initialize(types, setup, configuration) #:nodoc:
-        @setup = setup
-        @components = []
-        @query_facets = {}
         @components << @base_query = BaseQuery.new(types, setup)
->>>>>>> 1306d1f8
         @components << @pagination = Pagination.new(configuration)
         @components << @sort = SortComposite.new
       end
