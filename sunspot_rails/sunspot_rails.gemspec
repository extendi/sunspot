# -*- encoding: utf-8 -*-
lib = File.expand_path('../../sunspot/lib/', __FILE__)

$:.unshift(lib) unless $:.include?(lib)

require 'sunspot/version'

Gem::Specification.new do |s|
  s.name        = "sunspot_rails"
  s.version     = Sunspot::VERSION
  s.platform    = Gem::Platform::RUBY
  s.authors     = ['Mat Brown', 'Peer Allan', 'Dmitriy Dzema', 'Benjamin Krause', 'Marcel de Graaf', 'Brandon Keepers', 'Peter Berkenbosch',
                  'Brian Atkinson', 'Tom Coleman', 'Matt Mitchell', 'Nathan Beyer', 'Kieran Topping', 'Nicolas Braem', 'Jeremy Ashkenas',
                  'Dylan Vaughn', 'Brian Durand', 'Sam Granieri', 'Nick Zadrozny', 'Jason Ronallo']
  s.email       = ["mat@patch.com"]
  s.homepage = 'http://github.com/outoftime/sunspot/tree/master/sunspot_rails'
  s.summary     = 'Rails integration for the Sunspot Solr search library'
  s.license     = 'MIT'
  s.description = <<-TEXT
    Sunspot::Rails is an extension to the Sunspot library for Solr search.
    Sunspot::Rails adds integration between Sunspot and ActiveRecord, including
    defining search and indexing related methods on ActiveRecord models themselves,
    running a Sunspot-compatible Solr instance for development and test
    environments, and automatically commit Solr index changes at the end of each
    Rails request.
  TEXT

  s.rubyforge_project = 'sunspot'

  s.files         = `git ls-files`.split("\n")
  s.test_files    = `git ls-files -- {test,spec,features}/*`.split("\n")
  s.executables   = `git ls-files -- bin/*`.split("\n").map { |f| File.basename(f) }
  s.require_paths = ['lib']

  if RUBY_VERSION < '2.2'
    s.add_dependency 'rails', '>= 3', '< 5'
  else
    s.add_dependency 'rails', '>= 3'
  end

  s.add_dependency 'sunspot', Sunspot::VERSION
  s.add_dependency 'terminal-table', '~>1.8'

  s.add_development_dependency 'appraisal', '2.2.0'
  s.add_development_dependency 'byebug', '~> 3.1'
  s.add_development_dependency 'nokogiri', '< 1.7' if RUBY_VERSION <= '2.0.0'
  s.add_development_dependency 'rake', '< 12.3'
  s.add_development_dependency 'rspec', '~> 3.7'
  s.add_development_dependency 'rspec-rails', '~> 3.7'
<<<<<<< HEAD
  s.add_development_dependency 'sqlite3',  '~> 1.3', '< 1.4'
  s.add_development_dependency 'semantic', '1.6.1'
=======
  s.add_development_dependency 'sqlite3',  '~> 1.3.0'
  s.add_development_dependency 'bundler', '~> 1.0'
>>>>>>> ba663976

  s.rdoc_options << '--webcvs=http://github.com/outoftime/sunspot/tree/master/%s' <<
                  '--title' << 'Sunspot-Rails - Rails integration for the Sunspot Solr search library - API Documentation' <<
                  '--main' << 'README.rdoc'
end<|MERGE_RESOLUTION|>--- conflicted
+++ resolved
@@ -42,18 +42,13 @@
   s.add_dependency 'terminal-table', '~>1.8'
 
   s.add_development_dependency 'appraisal', '2.2.0'
+  s.add_development_dependency 'bundler', '~> 1.0'
   s.add_development_dependency 'byebug', '~> 3.1'
   s.add_development_dependency 'nokogiri', '< 1.7' if RUBY_VERSION <= '2.0.0'
   s.add_development_dependency 'rake', '< 12.3'
   s.add_development_dependency 'rspec', '~> 3.7'
   s.add_development_dependency 'rspec-rails', '~> 3.7'
-<<<<<<< HEAD
   s.add_development_dependency 'sqlite3',  '~> 1.3', '< 1.4'
-  s.add_development_dependency 'semantic', '1.6.1'
-=======
-  s.add_development_dependency 'sqlite3',  '~> 1.3.0'
-  s.add_development_dependency 'bundler', '~> 1.0'
->>>>>>> ba663976
 
   s.rdoc_options << '--webcvs=http://github.com/outoftime/sunspot/tree/master/%s' <<
                   '--title' << 'Sunspot-Rails - Rails integration for the Sunspot Solr search library - API Documentation' <<
